--- conflicted
+++ resolved
@@ -30,11 +30,7 @@
 }>) {
   return (
     <html lang="en">
-<<<<<<< HEAD
-      <body suppressHydrationWarning={true}>
-=======
       <body suppressHydrationWarning>
->>>>>>> 2741f9db
         <Providers>
           <PendoScript />
           <Navbar />
